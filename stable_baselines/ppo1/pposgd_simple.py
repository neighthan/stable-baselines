--- conflicted
+++ resolved
@@ -33,36 +33,14 @@
     :param schedule: (str) The type of scheduler for the learning rate update ('linear', 'constant',
         'double_linear_con', 'middle_drop' or 'double_middle_drop')
     :param verbose: (int) the verbosity level: 0 none, 1 training information, 2 tensorflow debug
+    :param tensorboard_log: (str) the log location for tensorboard (if None, no logging)
     :param _init_setup_model: (bool) Whether or not to build the network at the creation of the instance
     """
 
     def __init__(self, policy, env, gamma=0.99, timesteps_per_actorbatch=256, clip_param=0.2, entcoeff=0.01,
                  optim_epochs=4, optim_stepsize=1e-3, optim_batchsize=64, lam=0.95, adam_epsilon=1e-5,
-<<<<<<< HEAD
                  schedule='linear', verbose=0, tensorboard_log=None, _init_setup_model=True):
-        """
-        Learning PPO with Stochastic Gradient Descent
-
-        :param env: (Gym environment or str) The environment to learn from (if registered in Gym, can be str)
-        :param policy: (function (str, Gym Spaces, Gym Spaces): TensorFlow Tensor) creates the policy
-        :param timesteps_per_actorbatch: (int) timesteps per actor per update
-        :param clip_param: (float) clipping parameter epsilon
-        :param entcoeff: (float) the entropy loss weight
-        :param optim_epochs: (float) the optimizer's number of epochs
-        :param optim_stepsize: (float) the optimizer's stepsize
-        :param optim_batchsize: (int) the optimizer's the batch size
-        :param gamma: (float) discount factor
-        :param lam: (float) advantage estimation
-        :param adam_epsilon: (float) the epsilon value for the adam optimizer
-        :param schedule: (str) The type of scheduler for the learning rate update ('linear', 'constant',
-                                     'double_linear_con', 'middle_drop' or 'double_middle_drop')
-        :param verbose: (int) the verbosity level: 0 none, 1 training information, 2 tensorflow debug
-        :param tensorboard_log: (str) the log location for tensorboard (if None, no logging)
-        :param _init_setup_model: (bool) Whether or not to build the network at the creation of the instance
-        """
-=======
-                 schedule='linear', verbose=0, _init_setup_model=True):
->>>>>>> 0b128fdc
+
         super().__init__(policy=policy, env=env, requires_vec_env=False, verbose=verbose)
 
         self.gamma = gamma
