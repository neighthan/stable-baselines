--- conflicted
+++ resolved
@@ -88,45 +88,15 @@
     :param alpha: (float) The decay rate for the Exponential moving average of the parameters
     :param delta: (float) max KL divergence between the old policy and updated policy (default: 1)
     :param verbose: (int) the verbosity level: 0 none, 1 training information, 2 tensorflow debug
+    :param tensorboard_log: (str) the log location for tensorboard (if None, no logging)
     :param _init_setup_model: (bool) Whether or not to build the network at the creation of the instance
     """
 
     def __init__(self, policy, env, gamma=0.99, n_steps=20, num_procs=1, q_coef=0.5, ent_coef=0.01, max_grad_norm=10,
                  learning_rate=7e-4, lr_schedule='linear', rprop_alpha=0.99, rprop_epsilon=1e-5, buffer_size=5000,
                  replay_ratio=4, replay_start=1000, correction_term=10.0, trust_region=True, alpha=0.99, delta=1,
-<<<<<<< HEAD
                  verbose=0, tensorboard_log=None, _init_setup_model=True):
-        """
-        The ACER (Actor-Critic with Experience Replay) model class, https://arxiv.org/abs/1611.01224
-
-        :param policy: (ActorCriticPolicy) The policy model to use (MLP, CNN, LSTM, ...)
-        :param env: (Gym environment or str) The environment to learn from (if registered in Gym, can be str)
-        :param gamma: (float) The discount value
-        :param n_steps: (int) The number of steps to run for each environment
-        :param num_procs: (int) The number of threads for TensorFlow operations
-        :param q_coef: (float) The weight for the loss on the Q value
-        :param ent_coef: (float) The weight for the entropic loss
-        :param max_grad_norm: (float) The clipping value for the maximum gradient
-        :param learning_rate: (float) The initial learning rate for the RMS prop optimizer
-        :param lr_schedule: (str) The type of scheduler for the learning rate update ('linear', 'constant',
-                                 'double_linear_con', 'middle_drop' or 'double_middle_drop')
-        :param rprop_epsilon: (float) RMS prop optimizer epsilon
-        :param rprop_alpha: (float) RMS prop optimizer decay
-        :param buffer_size: (int) The buffer size in number of steps
-        :param replay_ratio: (float) The number of replay learning per on policy learning on average,
-                                     using a poisson distribution
-        :param replay_start: (int) The minimum number of steps in the buffer, before learning replay
-        :param correction_term: (float) The correction term for the weights
-        :param trust_region: (bool) Enable Trust region policy optimization loss
-        :param alpha: (float) The decay rate for the Exponential moving average of the parameters
-        :param delta: (float) trust region delta value
-        :param verbose: (int) the verbosity level: 0 none, 1 training information, 2 tensorflow debug
-        :param tensorboard_log: (str) the log location for tensorboard (if None, no logging)
-        :param _init_setup_model: (bool) Whether or not to build the network at the creation of the instance
-        """
-=======
-                 verbose=0, _init_setup_model=True):
->>>>>>> 0b128fdc
+
         super(ACER, self).__init__(policy=policy, env=env, requires_vec_env=True, verbose=verbose)
 
         self.n_steps = n_steps
@@ -266,8 +236,8 @@
                         rho_i = tf.reshape(f_i, [-1, 1]) / (self.mu_ph + eps)
                         rho_i_ = tf.reshape(f_i_, [-1, 1]) / (self.mu_ph + eps)
 
-                        qret = q_retrace(self.reward_ph, self.done_ph, q_i, value, tf.pow(rho_i, 1/self.n_act), self.n_envs,
-                                         self.n_steps, self.gamma)
+                        qret = q_retrace(self.reward_ph, self.done_ph, q_i, value, tf.pow(rho_i, 1/self.n_act),
+                                         self.n_envs, self.n_steps, self.gamma)
                     else:
                         # strip off last step
                         # f is a distribution, chosen to be Gaussian distributions
@@ -305,7 +275,8 @@
                     # Truncated importance sampling
                     adv = qret - value
                     log_f = tf.log(f_i + eps)
-                    gain_f = log_f * tf.stop_gradient(adv * tf.minimum(self.correction_term, rho_i))  # [n_envs * n_steps]
+                    # [n_envs * n_steps]
+                    gain_f = log_f * tf.stop_gradient(adv * tf.minimum(self.correction_term, rho_i))
                     loss_f = -tf.reduce_mean(gain_f)
 
                     # Bias correction for the truncation
